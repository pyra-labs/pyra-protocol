--- conflicted
+++ resolved
@@ -3,7 +3,6 @@
 
 use super::{USDC_MINT, WSOL_MINT};
 
-<<<<<<< HEAD
 pub struct DriftMarket {
     pub market_index: u16,
     pub mint: Pubkey,
@@ -11,10 +10,7 @@
     pub base_units_per_token: u64,
 }
 
-pub const DRIFT_MARKETS: [DriftMarket; 9] = [
-=======
 pub const DRIFT_MARKETS: [DriftMarket; 10] = [
->>>>>>> c083e0e3
     DriftMarket {
         // WSOL
         market_index: 1,
@@ -84,5 +80,5 @@
         mint: pubkey!("bSo13r4TkiE4KumL71LsHTPpL2euBYLFx6h9HP3piy1"),
         pyth_feed: "0x89875379e70f8fbadc17aef315adf3a8d5d160b811435537e03c97e8aac97d9c",
         base_units_per_token: 1_000_000_000,
-    }
+    },
 ];