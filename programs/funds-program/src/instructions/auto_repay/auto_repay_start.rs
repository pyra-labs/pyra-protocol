--- conflicted
+++ resolved
@@ -7,14 +7,11 @@
     }
 };
 use anchor_spl::token::{Mint, Token, TokenAccount};
-use jupiter::i11n::ExactOutRouteI11n;
 use crate::{
-<<<<<<< HEAD
-    check, constants::{JUPITER_EXACT_OUT_ROUTE_DISCRIMINATOR, JUPITER_ID}, errors::QuartzError
-=======
     check, 
-    errors::ErrorCode, helpers::get_jup_exact_out_route_platform_fees
->>>>>>> 7c9bb649
+    constants::{JUPITER_EXACT_OUT_ROUTE_DISCRIMINATOR, JUPITER_ID}, 
+    helpers::get_jup_exact_out_route_platform_fees,
+    errors::QuartzError
 };
 
 #[derive(Accounts)]
@@ -89,42 +86,27 @@
     ctx: &Context<'_, '_, '_, 'info, AutoRepayStart<'info>>,
     swap_instruction: &Instruction,
 ) -> Result<()> {
-    msg!("platform fee bps: {:?}", get_jup_exact_out_route_platform_fees(swap_instruction));
+    let platform_fee_bps = get_jup_exact_out_route_platform_fees(swap_instruction)?;
+    msg!("platform fee bps: {:?}", platform_fee_bps);
     
     check!(
-<<<<<<< HEAD
-        swap_i11n.args.platform_fee_bps.eq(&0),
+        get_jup_exact_out_route_platform_fees(swap_instruction)?.eq(&0),
         QuartzError::InvalidPlatformFee
-=======
-        get_jup_exact_out_route_platform_fees(swap_instruction)?.eq(&0),
-        ErrorCode::InvalidPlatformFee
->>>>>>> 7c9bb649
     );
 
     let swap_source_mint = swap_instruction.accounts[5].pubkey;
     msg!("source mint: {:?}", swap_source_mint);
     check!(
-<<<<<<< HEAD
-        swap_i11n.accounts.source_mint.pubkey.eq(&ctx.accounts.withdraw_mint.key()),
+        swap_source_mint.eq(&ctx.accounts.withdraw_mint.key()),
         QuartzError::InvalidRepayMint
-=======
-        swap_source_mint.eq(&ctx.accounts.withdraw_mint.key()),
-        ErrorCode::InvalidRepayMint
->>>>>>> 7c9bb649
     );
 
     let swap_source_token_account = swap_instruction.accounts[2].pubkey;
     msg!("source token account: {:?}", swap_source_token_account);
     check!(
-<<<<<<< HEAD
-        swap_i11n.accounts.user_source_token_account.pubkey.eq(&ctx.accounts.caller_withdraw_spl.key()),
+        swap_source_token_account.eq(&ctx.accounts.caller_withdraw_spl.key()),
         QuartzError::InvalidSourceTokenAccount
-    );    
-=======
-        swap_source_token_account.eq(&ctx.accounts.caller_withdraw_spl.key()),
-        ErrorCode::InvalidSourceTokenAccount
     );
->>>>>>> 7c9bb649
 
     Ok(())
 }
@@ -133,19 +115,11 @@
     ctx: Context<'_, '_, '_, 'info, AutoRepayStart<'info>>,
     start_withdraw_balance: u64
 ) -> Result<()> {
-<<<<<<< HEAD
-=======
-
->>>>>>> 7c9bb649
     let index: usize = load_current_index_checked(&ctx.accounts.instructions.to_account_info())?.into();
     let swap_instruction = load_instruction_at_checked(index + 1, &ctx.accounts.instructions.to_account_info())?;
     let deposit_instruction = load_instruction_at_checked(index + 2, &ctx.accounts.instructions.to_account_info())?;
     let withdraw_instruction = load_instruction_at_checked(index + 3, &ctx.accounts.instructions.to_account_info())?;
-<<<<<<< HEAD
     
-=======
-
->>>>>>> 7c9bb649
     validate_instruction_order(&swap_instruction, &deposit_instruction, &withdraw_instruction)?;
 
     validate_swap_data(&ctx, &swap_instruction)?;
